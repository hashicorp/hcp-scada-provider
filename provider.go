--- conflicted
+++ resolved
@@ -207,13 +207,48 @@
 	return capListenerProxy, nil
 }
 
-<<<<<<< HEAD
 // Start will register the provider on the SCADA broker and expose the
 // registered capabilities.
 func (p *Provider) Start() error {
 	p.runningLock.Lock()
 	defer p.runningLock.Unlock()
-=======
+
+	// Check if the provider is already running
+	if p.running {
+		return nil
+	}
+
+	p.logger.Info("starting")
+
+	// Set the provider to its running state
+	p.running = true
+	// Run the provider
+	p.cancel = p.run()
+
+	return nil
+}
+
+// Stop will gracefully close the currently active SCADA session. This will
+// not close the capability listeners.
+func (p *Provider) Stop() error {
+	p.runningLock.Lock()
+	defer p.runningLock.Unlock()
+
+	// Check if the provider is already stopped
+	if !p.running {
+		return nil
+	}
+
+	p.logger.Info("stopping")
+
+	// Stop the provider
+	p.cancel()
+	// Set the provider to its non-running state
+	p.running = false
+
+	return nil
+}
+
 // SessionStatus returns the status of the SCADA connection.
 func (p *Provider) SessionStatus() SessionStatus {
 	return p.sessionStatus
@@ -231,63 +266,6 @@
 // Any other internal error will be returned directly and unchanged.
 func (p *Provider) LastError() (time.Time, error) {
 	return p.lastError.Time, p.lastError.error
-}
-
-func (p *Provider) backoffReset() {
-	// Reset the previous backoff
-	p.backoffLock.Lock()
-	p.noRetry = false
-	p.backoff = 0
-	p.backoffLock.Unlock()
-}
-
-// backoffDuration is used to compute the next backoff duration.
-// it returns the backoff time to wait for and a bool that will be
-// set to true if no retries should be attempted.
-func (p *Provider) backoffDuration() (time.Duration, bool) {
-	// Use the default backoff
-	backoff := defaultBackoff
->>>>>>> 28d9afbe
-
-	// Check if the provider is already running
-	if p.running {
-		return nil
-	}
-
-	p.logger.Info("starting")
-
-	// Set the provider to its running state
-	p.running = true
-	// Run the provider
-	p.cancel = p.run()
-
-	return nil
-}
-
-// Stop will gracefully close the currently active SCADA session. This will
-// not close the capability listeners.
-func (p *Provider) Stop() error {
-	p.runningLock.Lock()
-	defer p.runningLock.Unlock()
-
-	// Check if the provider is already stopped
-	if !p.running {
-		return nil
-	}
-
-	p.logger.Info("stopping")
-
-	// Stop the provider
-	p.cancel()
-	// Set the provider to its non-running state
-	p.running = false
-
-	return nil
-}
-
-// SessionStatus returns the status of the SCADA connection.
-func (p *Provider) SessionStatus() SessionStatus {
-	return p.sessionStatus
 }
 
 /////
