package provider

import (
	"context"
	"errors"
	"fmt"
	"io"
	"math/rand"
	"net"
	"net/rpc"
	"strings"
	"sync"
	"time"

	"github.com/hashicorp/go-hclog"
	msgpackrpc "github.com/hashicorp/net-rpc-msgpackrpc"
	"golang.org/x/oauth2"
	"golang.org/x/sync/errgroup"

	"github.com/hashicorp/hcp-scada-provider/internal/client"
	"github.com/hashicorp/hcp-scada-provider/internal/client/dialer/tcp"
	"github.com/hashicorp/hcp-scada-provider/internal/listener"
	"github.com/hashicorp/hcp-scada-provider/internal/resource"
	"github.com/hashicorp/hcp-scada-provider/types"
)

const (
	// defaultBackoff is the amount of time we back off if we encounter an
	// error, and no specific backoff is available.
	defaultBackoff = 10 * time.Second

	// disconnectDelay is the amount of time to wait between the moment
	// the disconnect RPC call is received and actually disconnecting the provider.
	disconnectDelay = time.Second

	// expiryDefault sets up a default time for the session expiry ticker
	// in the run() loop.
	expiryDefault = 60 * time.Minute
	// expiryFactor is the value to multiply the
	// the Expiry duration with and reduce it's value to
	// rehanshake within a good time margin, before the broker
	// closes the session.
	expiryFactor = 0.9
)

var (
	errNoRetry    = errors.New("provider is configured to not retry a connection")
	errNotRunning = errors.New("provider is not running")
)

type handler struct {
	provider listener.Provider
	listener net.Listener
}

// New creates a new SCADA provider instance using the configuration in config.
func New(config *Config) (SCADAProvider, error) {
	if config.Logger == nil {
		return nil, fmt.Errorf("failed to initialize SCADA provider: Logger must be provided")
	}
	if config.HCPConfig == nil {
		return nil, fmt.Errorf("failed to initialize SCADA provider: HCPConfig must be provided")
	}
	err := resource.Validate(config.Resource)
	if err != nil {
		return nil, fmt.Errorf("failed to initialize SCADA provider: %w", err)
	}

	return construct(config)

}

// Provider is a high-level interface to SCADA by which instances declare
// themselves as a Service providing capabilities. Provider manages the
// client/server interactions required, making it simpler to integrate.
type Provider struct {
	config *Config
	logger hclog.Logger

	handlers     map[string]handler
	handlersLock sync.RWMutex

	noRetry     bool          // set when the server instructs us to not retry
	backoff     time.Duration // set when the server provides a longer backoff
	backoffLock sync.Mutex

	meta     map[string]string
	metaLock sync.RWMutex

	running     bool
	runningLock sync.Mutex

	sessionStatus SessionStatus

	actions chan action

	cancel context.CancelFunc

	errorTime errorTime
}

// construct is used to create a new provider.
func construct(config *Config) (*Provider, error) {
	if err := config.Validate(); err != nil {
		return nil, err
	}

	p := &Provider{
		config:        config,
		logger:        config.Logger.Named("scada-provider"),
		meta:          map[string]string{},
		handlers:      map[string]handler{},
		sessionStatus: SessionStatusDisconnected,
		actions:       make(chan action),
	}

	// set the error status
	p.errorTime.Set(ErrProviderNotStarted)

	return p, nil
}

// Start will register the provider on the SCADA broker and expose the
// registered capabilities.
func (p *Provider) Start() error {
	p.runningLock.Lock()
	defer p.runningLock.Unlock()

	// Check if the provider is already running
	if p.running {
		return nil
	}

	p.logger.Info("starting")

	// Set the provider to its running state
	p.running = true
	// Run the provider
	p.cancel = p.run()

	return nil
}

// Stop will gracefully close the currently active SCADA session. This will
// not close the capability listeners.
func (p *Provider) Stop() error {
	p.runningLock.Lock()
	defer p.runningLock.Unlock()

	// Check if the provider is already stopped
	if !p.running {
		return nil
	}

	p.logger.Info("stopping")

	// Stop the provider
	p.cancel()
	// Set the provider to its non-running state
	p.running = false

	return nil
}

// isStopped checks if the provider has been stopped.
func (p *Provider) isStopped() bool {
	p.runningLock.Lock()
	defer p.runningLock.Unlock()
	return !p.running
}

// UpdateMeta updates the internal map of meta-data values
// and performs a rehandshake to update the broker with the new values.
//
// The provided map is cloned and can be modified after this function returns.
func (p *Provider) UpdateMeta(m map[string]string) {
	// copy the map
	var meta = make(map[string]string, len(m))
	for k, v := range m {
		meta[k] = v
	}

	p.metaLock.Lock()
	defer p.metaLock.Unlock()
	p.meta = meta

	// tell the run loop to re-handshake and update the broker
	p.action(actionRehandshake)
}

// GetMeta returns the provider's current meta-data.
// The returned map is a copy and can be updated or modified.
func (p *Provider) GetMeta() map[string]string {
	p.metaLock.RLock()
	defer p.metaLock.RUnlock()

	// copy the map
	var meta = make(map[string]string, len(p.meta))
	for k, v := range p.meta {
		meta[k] = v
	}

	return meta
}

// Listen will expose the provided capability and make new connections
// available through the returned listener. Closing the listener will stop
// exposing the provided capability.
//
// The method will return an existing listener if the capability already existed.
// Listeners can be retrieved even when the provider is stopped (e.g. before it is
// started). New capabilities and new meta data can be added at any time.
//
// The listener will only be closed, if it is closed explicitly by calling Close().
// The listener will not be closed due to errors or when the provider is stopped.
// The listener can hence be used after a restart of the provider.
func (p *Provider) Listen(capability string) (net.Listener, error) {
	// Check if the capability already exists
	p.handlersLock.RLock()
	capHandler, ok := p.handlers[capability]
	p.handlersLock.RUnlock()

	if ok {
		return capHandler.listener, nil
	}

	// Get write lock
	p.handlersLock.Lock()
	defer p.handlersLock.Unlock()

	// Ensure that no concurrent call has set the listener in the meantime
	if capHandler, ok = p.handlers[capability]; ok {
		return capHandler.listener, nil
	}

	// Generate a provider and listener for the new capability
	capProvider, capListener, err := listener.New(capability)
	if err != nil {
		return nil, err
	}

	// Assign an OnClose callback on a listener, to make sure the handler is removed for the capacity.
	capListenerProxy := listener.WithCloseCallback(capListener, func() {
		p.handlersLock.Lock()
		defer p.handlersLock.Unlock()

		delete(p.handlers, capability)
	})

	p.handlers[capability] = handler{
		provider: capProvider,
		listener: capListenerProxy,
	}

	// re-handshake to update the broker
	p.action(actionRehandshake)

	return capListenerProxy, nil
}

// SessionStatus returns the status of the SCADA connection.
func (p *Provider) SessionStatus() SessionStatus {
	return p.sessionStatus
}

// LastError returns the last error recorded in the provider
// connection state engine as well as the time at which the error occured.
// That record is erased at each occasion when the provider achieves a new connection.
func (p *Provider) LastError() (time.Time, error) {
	return p.errorTime.Time, p.errorTime.error
}

func (p *Provider) backoffReset() {
	// Reset the previous backoff
	p.backoffLock.Lock()
	p.noRetry = false
	p.backoff = 0
	p.backoffLock.Unlock()
}

// backoffDuration is used to compute the next backoff duration.
// it returns the backoff time to wait for and a bool that will be
// set to true if no retries should be attempted.
func (p *Provider) backoffDuration() (time.Duration, bool) {
	// Use the default backoff
	backoff := defaultBackoff

	// Check for a server specified backoff
	p.backoffLock.Lock()
	defer p.backoffLock.Unlock()
	if p.backoff != 0 {
		backoff = p.backoff
	}
	if p.noRetry {
		backoff = 0
	}

	// Use the test backoff
	if p.config.TestBackoff != 0 {
		backoff = p.config.TestBackoff
	}

	return backoff, p.noRetry
}

// wait is used to delay dialing on an error.
// it will return an error if the connection should not be
// retried.
func (p *Provider) wait(ctx context.Context) error {
	// Compute the backoff time
	backoff, noRetry := p.backoffDuration()
	// is this a no retry situation?
	if noRetry {
		return errNoRetry
	}

	// Setup a wait timer
	var wait <-chan time.Time
	if backoff > 0 {
		backoff = backoff + time.Duration(rand.Uint32())%backoff
		p.logger.Debug("backing off", "seconds", backoff.Seconds())
		wait = time.After(backoff)
	}

	// Wait until timer or shutdown
	select {
	case <-wait:
		return nil
	case <-ctx.Done():
		return ctx.Err()
	}
}

// run is a long running routine to manage the provider.
func (p *Provider) run() context.CancelFunc {
	// setup a statuses channel to communicate with ourselves
	var statuses = make(chan SessionStatus)

	// setup a ticker for session's expiry
	var ticker = time.NewTicker(expiryDefault)

	// setup a context that will
	// cancel on stop
	ctx, cancel := context.WithCancel(context.Background())

	go func() {
<<<<<<< HEAD
		// reset the error status to ErrProviderNotStarted on exit
		defer p.errorTime.Set(ErrProviderNotStarted)
=======
		defer ticker.Stop()
>>>>>>> eaf467e2
		defer cancel()

		// reset the error status
		p.errorTime.Reset()

		var cl *client.Client
		// engage in running the provider
		for {
			select {
			case status := <-statuses:
				switch status {
				case SessionStatusWaiting:
					p.sessionStatus = SessionStatusWaiting
					// backoff
					go func() {
						if err := p.wait(ctx); err != nil {
							// wait returns an error if we shouldn't retry
							// or if ctx is canceled()
							statuses <- SessionStatusDisconnected
						} else {
							statuses <- SessionStatusConnecting
						}
					}()

				case SessionStatusConnecting:
					p.sessionStatus = SessionStatusConnecting
					// Try to connect a session
					go func() {
						// if we get canceled() during this,
						// connect will error out and we go to SessionStatusWaiting
						if client, err := p.connect(ctx); err != nil {
							// not connected
							statuses <- SessionStatusWaiting
						} else if response, err := p.handshake(ctx, client); err != nil {
							// connect closes client if any error
							// occured at handshake() except for resp.Authenticated == false
							statuses <- SessionStatusWaiting
						} else {
							// reset the ticker
							tickerReset(time.Now(), response.Expiry, ticker)
							// assigned the newly created client to this routine's cl
							cl = client
							statuses <- SessionStatusConnected
						}
					}()

				case SessionStatusConnected:
					p.sessionStatus = SessionStatusConnected
					// reset any longer backoff period set by the Disconnect RPC call
					p.backoffReset()
					// reset the errorTime
					p.errorTime.Reset()
					go func(client *client.Client) {
						// Handle the session
						if err := p.handleSession(ctx, client); err != nil {
							// handleSession will always close client
							// on errors or if the ctx is canceled().
							// go to the waiting state
							statuses <- SessionStatusWaiting
						}
					}(cl)

				case SessionStatusDisconnected:
					p.sessionStatus = SessionStatusDisconnected
					// after officially disconnecting, reset the backoff period
					p.backoffReset()
					return
				}

			case <-ticker.C:
				// it's time to refresh the session with the broker
				// by issuing a re-handshake
				go func() {
					p.actions <- actionRehandshake
				}()

			case action := <-p.actions:
				// these actions always close `cl` if they error out, and this affects the state engine in the following ways:
				// * connect will return with an error and continue to the next state
				// * handleSession will return with an error and continue to the next state
				switch action {
				case actionDisconnect:
					// this is a disconnect signal
					// received via RPC, we are certain to be
					// connected. During testing we are using mocks
					// and the client will never have been created.
					if p.sessionStatus != SessionStatusConnected {
						continue
					}

					if cl != nil {
						cl.Close()
					}

				case actionRehandshake:
					if p.sessionStatus != SessionStatusConnected {
						continue
					}
					// handshake will close cl on errors
					if response, err := p.handshake(ctx, cl); err == nil {
						// reset the ticker
						tickerReset(time.Now(), response.Expiry, ticker)
					}
				}

				// ¯\_(ツ)_/¯
			}
		}
	}()

	// initialize the for loop
	statuses <- SessionStatusConnecting
	return cancel
}

// handleSession is used to handle an established session.
func (p *Provider) handleSession(ctx context.Context, yamux net.Listener) error {
	var done = make(chan bool)
	g, ctx := errgroup.WithContext(ctx)

	g.Go(func() error {
		// make the other go routine return
		// if yamux.Accept() errors out
		defer close(done)
		defer yamux.Close()
		for {
			if conn, err := yamux.Accept(); err != nil {
				select {
				case <-ctx.Done():
					// Do not log an error if we are shutting down
				default:
					p.logger.Error("failed to accept connection", "error", err)
				}
				return err
			} else {
				p.logger.Debug("accepted connection")
				go p.handleConnection(ctx, conn)
			}
		}
	})

	g.Go(func() error {
		// return nil here so that g.Wait()
		// always picks the error the Accept() routine
		// returned.
		for {
			select {
			case <-done:
				// the other go routine returned with an error
				// and closed the yamux client
				return nil

			case <-ctx.Done():
				// make the other go routine return
				// if ctx is canceled()
				yamux.Close()
				return nil
			}
		}
	})

	return g.Wait()
}

// handleConnection handles an incoming connection.
func (p *Provider) handleConnection(ctx context.Context, conn net.Conn) {
	// Create an RPC server to handle inbound
	pe := &providerEndpoint{p: p}
	rpcServer := rpc.NewServer()
	_ = rpcServer.RegisterName("Provider", pe)
	rpcCodec := msgpackrpc.NewCodec(false, false, conn)

	defer func() {
		if !pe.hijacked() {
			conn.Close()
		}
	}()

	for {
		select {
		case <-ctx.Done():
			return
		default:
		}

		if err := rpcServer.ServeRequest(rpcCodec); err != nil {
			if err != io.EOF && !strings.Contains(err.Error(), "closed") {
				p.logger.Error("RPC error", "error", err)
			}
			return
		}

		// Handle potential hijack in Provider.Connect
		if pe.hijacked() {
			cb := pe.getHijack()
			cb(conn)
			return
		}
	}
}

// connect sets up a new connection to a broker.
func (p *Provider) connect(ctx context.Context) (*client.Client, error) {
	// Dial a new connection
	opts := client.Opts{
		Dialer: &tcp.Dialer{
			TLSConfig: p.config.HCPConfig.SCADATLSConfig(),
		},
		LogOutput: p.logger.StandardWriter(&hclog.StandardLoggerOptions{InferLevels: true}),
	}
	client, err := client.DialOptsContext(ctx, p.config.HCPConfig.SCADAAddress(), &opts)
	if err != nil {
		p.logger.Error("failed to dial SCADA endpoint", "error", err)
		return nil, err
	}

	return client, nil
}

// handshake does the initial handshake.
func (p *Provider) handshake(ctx context.Context, client *client.Client) (resp *types.HandshakeResponse, err error) {
	defer func() {
		if err != nil {
			p.logger.Error("handshake failed", "error", err)
		}
	}()

	// Build the set of capabilities based on the registered handlers.
	p.handlersLock.RLock()
	capabilities := make(map[string]int, len(p.handlers))
	for h := range p.handlers {
		capabilities[h] = 1
	}
	p.handlersLock.RUnlock()

	var oauthToken *oauth2.Token
	oauthToken, err = p.config.HCPConfig.Token()
	if err != nil {
		client.Close()
		err = fmt.Errorf("failed to get access token: %w", err)
		return nil, err
	}

	// make sure nobody is writing to the
	// meta map while client.RPC is reading from it
	p.metaLock.RLock()
	defer p.metaLock.RUnlock()

	req := types.HandshakeRequest{
		Service:  p.config.Service,
		Resource: &p.config.Resource,

		AccessToken: oauthToken.AccessToken,

		// TODO: remove once it is not required anymore.
		ServiceVersion: "0.0.1",

		Capabilities: capabilities,
		Meta:         p.meta,
	}
	resp = new(types.HandshakeResponse)
	if err := client.RPC("Session.Handshake", &req, resp); err != nil {
		client.Close()
		return nil, err
	}

	if resp != nil && resp.SessionID != "" {
		p.logger.Debug("assigned session ID", "id", resp.SessionID)
	}
	if resp != nil && !resp.Authenticated {
		p.logger.Warn("authentication failed", "reason", resp.Reason)
	}

	return resp, nil
}

type hijackFunc func(net.Conn)

// providerEndpoint is used to implement the Provider.* RPC endpoints
// as part of the provider.
type providerEndpoint struct {
	p      *Provider
	hijack hijackFunc
}

// hijacked is used to check if the connection has been hijacked.
func (pe *providerEndpoint) hijacked() bool {
	return pe.hijack != nil
}

// getHijack returns the hijack function.
func (pe *providerEndpoint) getHijack() hijackFunc {
	return pe.hijack
}

// setHijack is used to take over the yamux stream for Provider.Connect.
func (pe *providerEndpoint) setHijack(cb hijackFunc) {
	pe.hijack = cb
}

// Connect is invoked by the broker to connect to a capability.
func (pe *providerEndpoint) Connect(args *ConnectRequest, resp *ConnectResponse) error {
	pe.p.logger.Info("connect requested", "capability", args.Capability)

	// Handle potential flash
	if args.Severity != "" && args.Message != "" {
		switch hclog.LevelFromString(args.Severity) {
		case hclog.Trace:
			pe.p.logger.Trace("connect message", "msg", args.Message)
		case hclog.Debug:
			pe.p.logger.Debug("connect message", "msg", args.Message)
		case hclog.Info:
			pe.p.logger.Info("connect message", "msg", args.Message)
		case hclog.Warn:
			pe.p.logger.Warn("connect message", "msg", args.Message)
		}
	}

	// Look for the handler
	pe.p.handlersLock.RLock()
	handler := pe.p.handlers[args.Capability].provider
	pe.p.handlersLock.RUnlock()
	if handler == nil {
		pe.p.logger.Warn("requested capability not available", "capability", args.Capability)
		return fmt.Errorf("invalid capability")
	}

	// Hijack the connection
	pe.setHijack(func(a net.Conn) {
		if err := handler(args.Capability, args.Meta, a); err != nil {
			pe.p.logger.Error("handler errored", "capability", args.Capability, "error", err)
		}
	})
	resp.Success = true
	return nil
}

// Disconnect is invoked by the broker to ask us to backoff.
func (pe *providerEndpoint) Disconnect(args *DisconnectRequest, resp *DisconnectResponse) error {
	if args.Reason == "" {
		args.Reason = "<no reason provided>"
	}
	pe.p.logger.Info("disconnect requested",
		"retry", !args.NoRetry,
		"backoff", args.Backoff,
		"reason", args.Reason)

	// Use the backoff information
	pe.p.backoffLock.Lock()
	pe.p.noRetry = args.NoRetry
	pe.p.backoff = args.Backoff
	pe.p.backoffLock.Unlock()

	// Force the disconnect
	time.AfterFunc(disconnectDelay, func() {
		pe.p.action(actionDisconnect)
	})
	return nil
}

// tickerReset resets ticker's period's to expiry-time.Now(). If the value of expiry is zero, it
// will return expiryDefault. If the value of expiry is before now, it will return expiryDefault.
// It applies expiryFactor to calculated duration before returning.
// for example, duration = 60s will return 54s with an expiryFactor of 0.90.
// note that this function will return incorrect results for expiry times smaller than 2 seconds.
func tickerReset(now, expiry time.Time, ticker *time.Ticker) time.Duration {
	// reject expiry time zero
	if expiry.IsZero() {
		return calculateExpiryFactor(expiryDefault)
	}
	// reject expiry time in the past
	if expiry.Before(now) {
		return calculateExpiryFactor(expiryDefault)
	}
	// calculate expiry-time.Now()
	d := expiry.Sub(now)
	// calculate d after expiryFactor
	d = calculateExpiryFactor(d)
	// reset the ticker
	ticker.Reset(d)

	return d
}

// calculateExpiryFactor multiplies d by expiryFactor and
// returns the multiplied time.Duration.
func calculateExpiryFactor(d time.Duration) time.Duration {
	var seconds = d.Seconds()
	var factored = seconds * expiryFactor
	d = time.Duration(factored) * time.Second
	return d
}

var _ SCADAProvider = &Provider{}<|MERGE_RESOLUTION|>--- conflicted
+++ resolved
@@ -344,12 +344,9 @@
 	ctx, cancel := context.WithCancel(context.Background())
 
 	go func() {
-<<<<<<< HEAD
+		defer ticker.Stop()
 		// reset the error status to ErrProviderNotStarted on exit
 		defer p.errorTime.Set(ErrProviderNotStarted)
-=======
-		defer ticker.Stop()
->>>>>>> eaf467e2
 		defer cancel()
 
 		// reset the error status
@@ -427,6 +424,12 @@
 				}()
 
 			case action := <-p.actions:
+				// if sessionStatus is not SessionStatusConnected,
+				// none of these actions can proceed
+				if p.sessionStatus != SessionStatusConnected {
+					continue
+				}
+
 				// these actions always close `cl` if they error out, and this affects the state engine in the following ways:
 				// * connect will return with an error and continue to the next state
 				// * handleSession will return with an error and continue to the next state
@@ -436,18 +439,11 @@
 					// received via RPC, we are certain to be
 					// connected. During testing we are using mocks
 					// and the client will never have been created.
-					if p.sessionStatus != SessionStatusConnected {
-						continue
-					}
-
 					if cl != nil {
 						cl.Close()
 					}
 
 				case actionRehandshake:
-					if p.sessionStatus != SessionStatusConnected {
-						continue
-					}
 					// handshake will close cl on errors
 					if response, err := p.handshake(ctx, cl); err == nil {
 						// reset the ticker
