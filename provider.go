--- conflicted
+++ resolved
@@ -33,17 +33,16 @@
 	disconnectDelay = time.Second
 )
 
-<<<<<<< HEAD
 type action int
 
 const (
 	actionDefault = iota
 	actionRehandshake
 	actionDisconnect
-=======
+)
+
 var (
 	errNoRetry = errors.New("client is configured to not retry a connection")
->>>>>>> cba479d5
 )
 
 type handler struct {
@@ -377,7 +376,6 @@
 					return
 				}
 
-<<<<<<< HEAD
 			case action := <-p.actions:
 				switch action {
 				case actionDisconnect:
@@ -405,9 +403,6 @@
 					}
 				}
 
-			case <-ctx.Done():
-=======
->>>>>>> cba479d5
 				// ¯\_(ツ)_/¯
 			}
 		}
