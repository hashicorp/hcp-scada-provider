--- conflicted
+++ resolved
@@ -51,17 +51,11 @@
 	// That record is erased at each occasion when the provider achieves a new connection.
 	//
 	// A few common internal error will return a known type:
-<<<<<<< HEAD
-	// * ErrProviderNotStarted: the provider is not started
-	// * ErrInvalidCredentials: could not obtain a token with the supplied credentials
-	// * ErrPermissionDenied: principal does not have the permision to register as a provider (not supported yet)
-=======
 	//   - ErrProviderNotStarted: the provider is not started
 	//   - ErrInvalidCredentials: could not obtain a token with the supplied credentials (not supported yet)
 	//   - ErrPermissionDenied:   principal does not have the permision to register as a provider (not supported yet)
 	//
 	// Any other internal error will be returned directly and unchanged.
->>>>>>> 36c2a3af
 	LastError() (time.Time, error)
 }
 
